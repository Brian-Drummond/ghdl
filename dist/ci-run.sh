#! /bin/bash

scriptdir=`dirname $0`

if [ -n "$GITHUB_EVENT_PATH" ]; then
  export CI=true
fi

. "$scriptdir/ansi_color.sh"
disable_color

print_start() {
  COL="$ANSI_YELLOW"
  if [ "x$2" != "x" ]; then
    COL="$2"
  fi
  printf "${COL}${1}$ANSI_NOCOLOR\n"
}

gstart () {
  print_start "$@"
}
gend () {
  :
}

if [ -n "$TRAVIS" ]; then
  echo "INFO: set 'gstart' and 'gend' for TRAVIS"
  # This is a trimmed down copy of https://github.com/travis-ci/travis-build/blob/master/lib/travis/build/bash/*
  travis_time_start() {
    # `date +%N` returns the date in nanoseconds. It is used as a replacement for $RANDOM, which is only available in bash.
    travis_timer_id=`date +%N`
    travis_start_time=`travis_nanoseconds`
    echo "travis_time:start:$travis_timer_id"
  }
  travis_time_finish() {
    travis_end_time=`travis_nanoseconds`
    local duration=$(($travis_end_time-$travis_start_time))
    echo "travis_time:end:$travis_timer_id:start=$travis_start_time,finish=$travis_end_time,duration=$duration"
  }

  if [ "$TRAVIS_OS_NAME" = "osx" ]; then
    travis_nanoseconds() {
      date -u '+%s000000000'
    }
  else
    travis_nanoseconds() {
      date -u '+%s%N'
    }
  fi

  gstart () {
    echo "travis_fold:start:group"
    travis_time_start
    print_start "$@"
  }

  gend () {
    travis_time_finish
    echo "travis_fold:end:group"
  }
else
  if [ -n "$CI" ]; then
    echo "INFO: set 'gstart' and 'gend' for CI"
    gstart () {
      printf '::group::'
      print_start "$@"
      SECONDS=0
    }

    gend () {
      duration=$SECONDS
      echo '::endgroup::'
      printf "${ANSI_GRAY}took $(($duration / 60)) min $(($duration % 60)) sec.${ANSI_NOCOLOR}\n"
    }
  fi
fi

echo "cliargs: $0 $@"

# Stop in case of error
set -e

ISGPL=false
ISSYNTH=true

# Transform long options to short ones
for arg in "$@"; do
  shift
  case "$arg" in
      "--color"|"-color")       set -- "$@" "-c";;
      "--backend"|"-backend")   set -- "$@" "-b";;
      "--pkg"|"-pkg")           set -- "$@" "-p";;
      "--gpl"|"-gpl")           set -- "$@" "-g";;
      "--no-synth"|"-no-synth") set -- "$@" "-s";;
    *) set -- "$@" "$arg"
  esac
done
# Parse args
while getopts ":b:p:cgs" opt; do
  case $opt in
    c) enable_color;;
    b) BACK=$OPTARG ;;
    p) PKG_NAME=$OPTARG;;
    g) ISGPL=true;;
    s) ISSYNTH=false;;
    \?) printf "$ANSI_RED[CI - args] Invalid option: -$OPTARG $ANSI_NOCOLOR\n" >&2
        exit 1 ;;
    :)  printf "$ANSI_RED[CI - args] Option -$OPTARG requires an argument. $ANSI_NOCOLOR\n" >&2
        exit 1 ;;
  esac
done
shift $((OPTIND -1))

#---

#
# Build command options
#

notag() {
  # No tag: use date + commit id
  echo "`git log -1 --date=short --pretty=format:%cd | sed 's/-//g'`-$PKG_SHA"
}

vertag() {
  if expr "$1" : 'v[0-9].*' > /dev/null; then
    # Check version defined in configure.
    cfgver=`grep "^ghdl_version=" configure | sed -e 's/.*"\(.*\)"/\1/'`
    if [ "x$1" != "xv$cfgver" ]; then
      printf "${ANSI_RED}Tag '$1' does not match configure 'ghdl_version' ($cfgver)!${ANSI_NOCOLOR}\n" 1>&2;
      exit 1
    fi
    # Remove leading 'v' in tags in the filenames.
    echo $1 | cut -c2-
  else
    # Regular tag (like snapshots), nothing to change.
    echo "$1"
  fi
}

buildCmdOpts () {
  BUILD_ARG="$1"

  # Get short commit SHA
  if [ -n "$TRAVIS_COMMIT" ]; then
    GIT_SHA="$TRAVIS_COMMIT"
  fi
  if [ -n "$GITHUB_SHA" ]; then
    GIT_SHA="$GITHUB_SHA"
  fi
  if [ -z "$GIT_SHA" ]; then
    GIT_SHA="`git rev-parse --verify HEAD`"
  fi
  PKG_SHA="`printf $GIT_SHA | cut -c1-10`"

  echo "TRAVIS_COMMIT: $TRAVIS_COMMIT"
  echo "TRAVIS_TAG: $TRAVIS_TAG"
  echo "GITHUB_SHA: $GITHUB_SHA"
  echo "GITHUB_REF: $GITHUB_REF"
  echo "GIT_SHA: $GIT_SHA"

  # Compute package name
  case "$GITHUB_REF" in
    *tags*)
      PKG_TAG="$(vertag "`echo "$GITHUB_REF" | sed 's#^refs/tags/\(.*\)#\1#g'`")"
    ;;
    *heads*|*pull*)
      PKG_TAG="`notag`"
    ;;
    "")
      if [ -z "$TRAVIS_TAG" ]; then
        PKG_TAG="`notag`"
      else
        PKG_TAG="`vertag "$TRAVIS_TAG"`"
      fi
    ;;
    *)
      PKG_TAG="$GITHUB_REF"
    ;;
  esac

  echo "PKG_SHA: $PKG_SHA"
  echo "PKG_TAG: $PKG_TAG"

  # Extract from BUILD_ARG
  IFS='+' read -ra REFS <<< "$BUILD_ARG"
  DDIST=${REFS[0]}  # Linux distro (eg: ubuntuXX, fedoraXX)
  DBACK=${REFS[1]}  # Build/backend (eg: mcode, llvm)

  PKG_NAME="ghdl-${PKG_TAG}-${DDIST}-${DBACK}"
  BUILD_CMD_OPTS="$ENABLECOLOR -b $DBACK"

  if [ "x$ISGPL" = "xtrue" ]; then
      BUILD_CMD_OPTS="$BUILD_CMD_OPTS --gpl"
      PKG_NAME="${PKG_NAME}-gpl"
      DEXT="-gpl"
  fi
  export BUILD_CMD_OPTS="${BUILD_CMD_OPTS} -p $PKG_NAME"

  GHDL_IMAGE_TAG="`echo $BUILD_ARG | sed -e 's/+/-/g'`"
  BUILD_IMAGE_TAG="$GHDL_IMAGE_TAG"

  case $BUILD_ARG in
    *gcc*)
      BUILD_IMAGE_TAG="`echo $GHDL_IMAGE_TAG | sed 's#\(.*\)-gcc.*#\1-gcc#g'`"
    ;;
  esac

  GHDL_IMAGE_TAG="${GHDL_IMAGE_TAG}$DEXT"
}

run_cmd() {
  echo "$@"
  "$@"
}

#
# Build ghdl
#

build () {
  rm -f build_ok

  #--- Env

  gstart "[GHDL - build] Environment"
  env
  gend

  #--- GPL: gpl-ize sources

  if [ "$ISGPL" = "true" ]; then
      GPLDIR="${PKG_NAME}.src"
      gstart "[GHDL - build] create GPL source package (${ANSI_CYAN}${GPLDIR}.tgz${ANSI_NOCOLOR})"
      files=`echo *`
      make -f Makefile.in srcdir=. clean-pure-gpl
      mkdir "$GPLDIR"
      cp -pdrl $files "$GPLDIR"
      tar -zcf "${GPLDIR}.tgz" "$GPLDIR"
      gend
  fi

  #--- Configure

  CDIR=`pwd`
  INSTALL_DIR="$CDIR/install-$BACK"
  mkdir "$INSTALL_DIR"
  mkdir "build-$BACK"
  cd "build-$BACK"

  if [ "x$ISSYNTH" = "xfalse" ]; then
    CONFIG_OPTS+=" --disable-synth"
  fi

  case "$BACK" in
      gcc*)
          gstart "[GHDL - build] Get gcc sources"
          gccURL="https://codeload.github.com/gcc-mirror/gcc/tar.gz/releases/${BACK}"
          echo "$gccURL"
          mkdir gcc-srcs
          curl -L "$gccURL" | tar -xz -C gcc-srcs --strip-components=1
          cd gcc-srcs
          sed -i.bak s/ftp:/http:/g ./contrib/download_prerequisites
          ./contrib/download_prerequisites
          cd ..
          gend

          gstart "[GHDL - build] Configure ghdl"
          run_cmd ../configure --with-gcc=gcc-srcs $CONFIG_OPTS
          gend
          gstart "[GHDL - build] Copy sources"
          make copy-sources
          mkdir gcc-objs; cd gcc-objs
          gend
          gstart "[GHDL - build] Configure gcc"
          run_cmd ../gcc-srcs/configure --enable-languages=c,vhdl --disable-bootstrap --disable-lto --disable-multilib --disable-libssp --disable-libgomp --disable-libquadmath "`gcc -v 2>&1 | grep -o -- --enable-default-pie`"
          gend
      ;;
      mcode)
          CXX=""
      ;;
      llvm)
          CXX="clang++"
          CONFIG_OPTS+=" --with-llvm-config CXX=$CXX"
      ;;
      llvm-3.5)
          CXX="clang++"
          CONFIG_OPTS+=" --with-llvm-config=llvm-config-3.5 CXX=$CXX"
      ;;
      llvm-*)
          llvmver=`echo $BACK | sed -e "s/llvm-//"`
          CXX="clang++-$llvmver"
          CONFIG_OPTS+=" --with-llvm-config=llvm-config-$llvmver CXX=$CXX"
      ;;
      *)
          printf "$ANSI_RED[GHDL - build] Unknown build $BACK $ANSI_NOCOLOR\n"
          exit 1;;
  esac

  if [ ! "`echo $BACK | grep gcc`" ]; then
      gstart "[GHDL - build] Configure"
      run_cmd ../configure $CONFIG_OPTS
      gend
  fi

  #--- make

  gstart "[GHDL - build] Make"
  set +e
  make LIB_CFLAGS="$LIB_CFLAGS" OPT_FLAGS="$OPT_FLAGS" -j`nproc` 2>make_err.log
  tail -1000 make_err.log
  set -e
  gend

  gstart "[GHDL - build] Install"
  make DESTDIR="$INSTALL_DIR" install
  cd ..
  gend

  if [ "`echo $BACK | grep gcc`" ]; then
      gstart "[GHDL - build] Make ghdllib"
      make DESTDIR="$INSTALL_DIR" ghdllib
      gend

      gstart "[GHDL - build] Install ghdllib"
      make DESTDIR="$INSTALL_DIR" install
      cd ..
      gend
  fi

  #--- package

  gstart "[GHDL - build] Create package ${ANSI_DARKCYAN}${PKG_NAME}.tgz"
  tar -zcvf "${PKG_NAME}.tgz" -C "$INSTALL_DIR/usr/local" .
  gend

  #--- build tools versions

  {
      make --version | grep 'Make'
      gnatls --version | grep 'GNATLS'
      gcc --version | grep 'gcc'
      if [ "$CXX" != "" ]; then
          $CXX --version | grep 'clang'
      fi
  } > BUILD_TOOLS

  #---

  printf "$ANSI_GREEN[GHDL - build] SUCCESSFUL${ANSI_NOCOLOR}\n"
  touch build_ok
}

#
# Build ghdl/ghdl image
#

build_img_ghdl() {
    gstart "[DOCKER - build] ghdl/ghdl:${GHDL_IMAGE_TAG}" "$ANSI_BLUE"
    docker build -t ghdl/ghdl:$GHDL_IMAGE_TAG . -f-<<EOF
FROM ghdl/run:$BUILD_IMAGE_TAG
ADD `ls | grep -v '\.src\.' | grep '^ghdl.*\.tgz'` /usr/local
EOF
    gend
}

#
# Full CI run
#

ci_run () {
  if [ "x$TASK" = "x" ]; then
    if [ "x$1" = "x" ]; then
      printf "${ANSI_RED}TASK not defined${ANSI_NOCOLOR}\n"
      exit 1
    else
      TASK="$1"
    fi
  fi

  gstart "[CI] git fetch --unshallow" "$ANSI_BLUE"
  # The command 'git describe' (used for version) needs the history. Get it.
  # But the following command fails if the repository is complete.
  git fetch --unshallow || true
  gend

  # Get build command options
  gstart "[CI] Get build command options" "$ANSI_BLUE"
  buildCmdOpts "$TASK"
  echo "build cmd: $BUILD_CMD_OPTS"
  gend

  # Build

  RUN="docker run --rm -t -e CI -e TRAVIS -v `pwd`:/work -w /work"
  if [ "x$IS_MACOS" = "xtrue" ]; then
      export CPATH="$CPATH:`xcrun --show-sdk-path`/usr/include"
      CC=clang \
      CONFIG_OPTS="--disable-libghdl" \
      bash -c "${scriptdir}/ci-run.sh $BUILD_CMD_OPTS build"
  else
      # Assume linux

      gstart "[CI] Docker pull ghdl/build:$BUILD_IMAGE_TAG" "$ANSI_BLUE"
      docker pull ghdl/build:$BUILD_IMAGE_TAG
      gend

      printf "$ANSI_BLUE[CI] Build ghdl in docker image ghdl/build:$BUILD_IMAGE_TAG\n"
      $RUN -e GHDL_DESC="$(git describe --dirty)@${BUILD_IMAGE_TAG}" -e CONFIG_OPTS="$CONFIG_OPTS" "ghdl/build:$BUILD_IMAGE_TAG" bash -c "${scriptdir}/ci-run.sh $BUILD_CMD_OPTS build"
  fi

  if [ ! -f build_ok ]; then
      printf "${ANSI_RED}[GHDL - build] FAILED${ANSI_NOCOLOR}\n"
      exit 1
  fi

  # Test

  if [ "x$IS_MACOS" = "xtrue" ]; then
      CC=clang \
      prefix="`cd ./install-mcode; pwd`/usr/local" \
      ./testsuite/testsuite.sh sanity pyunit gna vests vpi
  else
      # Build ghdl/ghdl:$GHDL_IMAGE_TAG image
      build_img_ghdl
      case "$GHDL_IMAGE_TAG" in
        *ubuntu*)
          GHDL_TEST_IMAGE="test:$GHDL_IMAGE_TAG-py"
          docker build -t "$GHDL_TEST_IMAGE" - <<-EOF
FROM ghdl/ghdl:$GHDL_IMAGE_TAG
<<<<<<< HEAD
RUN apt update -qq && apt install -y python
=======
RUN apt update -qq && apt install -y python3
>>>>>>> 262c531c
EOF
        ;;
        *)
          GHDL_TEST_IMAGE="ghdl/ghdl:$GHDL_IMAGE_TAG"
        ;;
      esac
      # Run test in docker container
      tests="sanity pyunit"
      if [ "x$ISGPL" != "xtrue" ]; then
        tests="$tests gna"
      fi
      tests="$tests vests"
      if [ "x$ISSYNTH" = "xtrue" ]; then
        tests="$tests synth"
      fi
      tests="$tests vpi"
      $RUN "$GHDL_TEST_IMAGE" bash -c "GHDL=ghdl ./testsuite/testsuite.sh $tests"
  fi

  if [ ! -f testsuite/test_ok ]; then
      printf "${ANSI_RED}[GHDL - test] FAILED${ANSI_NOCOLOR}\n"
      exit 1
  fi
}

#---

echo "command: $0 $@"

unset IS_MACOS
if [ "$GITHUB_OS" = "macOS" ] || [ "$TRAVIS_OS_NAME" = "osx" ]; then
  IS_MACOS="true"
fi

case "$1" in
  build)
    build
  ;;
  *)
    ci_run
  ;;
esac<|MERGE_RESOLUTION|>--- conflicted
+++ resolved
@@ -429,11 +429,7 @@
           GHDL_TEST_IMAGE="test:$GHDL_IMAGE_TAG-py"
           docker build -t "$GHDL_TEST_IMAGE" - <<-EOF
 FROM ghdl/ghdl:$GHDL_IMAGE_TAG
-<<<<<<< HEAD
-RUN apt update -qq && apt install -y python
-=======
 RUN apt update -qq && apt install -y python3
->>>>>>> 262c531c
 EOF
         ;;
         *)
